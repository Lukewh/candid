name: CI
on: [push, pull_request]

jobs:
  build_test:
    name: Build and Test
    strategy:
      matrix:
        go: ['1.15', '1.16']
    runs-on: ubuntu-latest
    container:
      image: ubuntu
      volumes:
      - /etc/ssl/certs:/etc/ssl/certs
    services:
      postgres:
        image: postgres
        env:
          POSTGRES_PASSWORD: password
        # Set health checks to wait until postgres has started
        options: >-
          --health-cmd pg_isready
          --health-interval 10s
          --health-timeout 5s
          --health-retries 5
      mongo:
        image: mongo:3.6-xenial
        options: >-
          --health-cmd "mongo test --quiet --eval 'quit(db.runCommand(\"ping\").ok ? 0 : 1)'"
          --health-interval 10s
          --health-timeout 5s
          --health-retries 5
    steps:
<<<<<<< HEAD
    - uses: actions/checkout@v3
    - uses: actions/setup-go@v2.1.5
=======
    - uses: actions/checkout@v2.4.0
    - uses: actions/setup-go@v3
>>>>>>> 8d44d12e
      with:
        go-version: ${{ matrix.go }}
        stable: false
    - uses: actions/cache@v2.1.7
      with:
        path: ~/go/pkg/mod
        key: ubuntu-go-${{ hashFiles('**/go.sum') }}
        restore-keys: |
          ubuntu-go-
    - name: Install dependencies
      run: apt-get update -y && apt-get install -y gcc git-core
    - name: Build and Test
      run: go test -mod readonly ./...
      env:
        MGOCONNECTIONSTRING: mongo
        PGHOST: postgres
        PGPASSWORD: password
        PGSSLMODE: disable
        PGUSER: postgres<|MERGE_RESOLUTION|>--- conflicted
+++ resolved
@@ -31,13 +31,8 @@
           --health-timeout 5s
           --health-retries 5
     steps:
-<<<<<<< HEAD
     - uses: actions/checkout@v3
-    - uses: actions/setup-go@v2.1.5
-=======
-    - uses: actions/checkout@v2.4.0
     - uses: actions/setup-go@v3
->>>>>>> 8d44d12e
       with:
         go-version: ${{ matrix.go }}
         stable: false
